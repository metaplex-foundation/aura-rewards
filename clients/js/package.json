{
<<<<<<< HEAD
  "name": "mplx-rewards-client",
=======
  "name": "@void_devourers/mpl-rewards-client",
>>>>>>> e4e8613e
  "version": "0.1.0",
  "description": "My project description",
  "main": "dist/src/index.js",
  "types": "dist/src/index.d.ts",
  "scripts": {
    "build": "rimraf dist && tsc -p tsconfig.json",
    "build:docs": "typedoc",
    "test": "ava",
    "bench": "rm -f output.json && ava ./dist/bench/*.js --serial --no-worker-threads",
    "lint": "eslint --ext js,ts,tsx src",
    "lint:fix": "eslint --fix --ext js,ts,tsx src",
    "format": "prettier --check src test",
    "format:fix": "prettier --write src test"
  },
  "files": [
    "/dist/src"
  ],
  "publishConfig": {
    "access": "public",
    "registry": "https://registry.npmjs.org"
  },
  "homepage": "https://metaplex.com",
  "repository": {
    "type": "git",
    "url": "git+https://github.com/metaplex-foundation/mpl-project-name.git"
  },
  "author": "Metaplex Maintainers <contact@metaplex.com>",
  "license": "Apache-2.0",
  "dependencies": {
    "@metaplex-foundation/mpl-toolbox": "^0.8.0"
  },
  "peerDependencies": {
    "@metaplex-foundation/umi": "^0.8.2"
  },
  "devDependencies": {
    "@ava/typescript": "^3.0.1",
    "@metaplex-foundation/umi": "^0.8.2",
    "@metaplex-foundation/umi-bundle-tests": "^0.8.2",
    "@solana/web3.js": "^1.73.0",
    "@typescript-eslint/eslint-plugin": "^5.0.0",
    "@typescript-eslint/parser": "^5.46.1",
    "ava": "^5.1.0",
    "eslint": "^8.0.1",
    "eslint-config-airbnb-typescript": "^17.0.0",
    "eslint-config-prettier": "^8.5.0",
    "eslint-plugin-import": "^2.26.0",
    "eslint-plugin-prettier": "^4.2.1",
    "prettier": "^2.5.1",
    "rimraf": "^3.0.2",
    "typedoc": "^0.23.16",
    "typedoc-plugin-expand-object-like-types": "^0.1.1",
    "typedoc-plugin-missing-exports": "^1.0.0",
    "typescript": "^4.6.2",
    "vercel": "^28.16.0"
  },
  "ava": {
    "typescript": {
      "compile": false,
      "rewritePaths": {
        "src/": "dist/src/",
        "test/": "dist/test/",
        "bench/": "dist/bench/"
      }
    }
  },
  "packageManager": "pnpm@8.2.0",
  "directories": {
    "test": "test"
  },
  "bugs": {
    "url": "https://github.com/metaplex-foundation/mpl-project-name/issues"
  }
}<|MERGE_RESOLUTION|>--- conflicted
+++ resolved
@@ -1,9 +1,5 @@
 {
-<<<<<<< HEAD
-  "name": "mplx-rewards-client",
-=======
   "name": "@void_devourers/mpl-rewards-client",
->>>>>>> e4e8613e
   "version": "0.1.0",
   "description": "My project description",
   "main": "dist/src/index.js",
