--- conflicted
+++ resolved
@@ -259,7 +259,6 @@
         Ok(())
     }
 
-<<<<<<< HEAD
     // shows how weighted stake will change at the end of the staking period
     // weighted_stake_diff = weighted_stake - (amount * flex_multiplier)
     fn calculate_weighted_stake_diff(
@@ -269,7 +268,8 @@
         weighted_stake
             .checked_sub(amount_multiplied_by_flex)
             .ok_or(MplxRewardsError::MathOverflow)
-=======
+    }
+  
     fn modify_weighted_stake_diffs(
         diffs: &mut BTreeMap<u64, u64>,
         timestamp: u64,
@@ -285,7 +285,6 @@
                 Ok(())
             }
         }
->>>>>>> 48f49d68
     }
 }
 
