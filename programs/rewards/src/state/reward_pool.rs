use crate::{
    error::MplxRewardsError,
    state::AccountType,
    utils::{get_curr_unix_ts, LockupPeriod, SafeArithmeticOperations},
};
use bytemuck::{Pod, Zeroable};
use shank::ShankAccount;
use sokoban::{NodeAllocatorMap, ZeroCopy};
use solana_program::{
    account_info::AccountInfo,
    clock::{Clock, SECONDS_PER_DAY},
    entrypoint::ProgramResult,
    program_error::ProgramError,
    program_pack::IsInitialized,
    pubkey::Pubkey,
    sysvar::Sysvar,
};

use super::{
    CumulativeIndex, MiningWeightedStakeDiffs, PoolWeightedStakeDiffs, WrappedMining, PRECISION,
};

pub struct WrappedRewardPool<'a> {
    pub pool: &'a mut RewardPool,
    /// Weighted stake diffs data structure is used to represent in time
    /// when total_share (which represents sum of all stakers' weighted stake) must change
    /// accordingly to the changes in the staking contract.
    pub weighted_stake_diffs: &'a mut PoolWeightedStakeDiffs,
    /// This cumulative "index" increases on each distribution. It represents both the last time when
    /// the distribution happened and the number which is used in distribution calculations. <Date, index>
    pub cumulative_index: &'a mut CumulativeIndex,
}

impl<'a> WrappedRewardPool<'a> {
    pub const LEN: usize = RewardPool::LEN
        + std::mem::size_of::<PoolWeightedStakeDiffs>()
        + std::mem::size_of::<CumulativeIndex>();

    pub fn from_bytes_mut(bytes: &'a mut [u8]) -> Result<Self, ProgramError> {
        let (pool, trees) = bytes.split_at_mut(RewardPool::LEN);
        let (weighted_stake_diffs, cumulative_index) =
            trees.split_at_mut(std::mem::size_of::<PoolWeightedStakeDiffs>());

        let pool = RewardPool::load_mut_bytes(pool)
            .ok_or(MplxRewardsError::RetreivingZeroCopyAccountFailire)?;

        let weighted_stake_diffs = PoolWeightedStakeDiffs::load_mut_bytes(weighted_stake_diffs)
            .ok_or(MplxRewardsError::RetreivingZeroCopyAccountFailire)?;

        let cumulative_index = CumulativeIndex::load_mut_bytes(cumulative_index)
            .ok_or(MplxRewardsError::RetreivingZeroCopyAccountFailire)?;

        Ok(Self {
            pool,
            weighted_stake_diffs,
            cumulative_index,
        })
    }

    /// Consuming old total share modifiers in order to change the total share for the current date
    pub fn consume_old_modifiers(
        &mut self,
        beginning_of_the_day: u64,
        mut total_share: u64,
    ) -> Result<u64, ProgramError> {
        let mut processed_dates = vec![];
        for (date_to_process, modifier) in self.weighted_stake_diffs.iter() {
            if date_to_process > &beginning_of_the_day {
                break;
            }

            total_share = total_share.safe_sub(*modifier)?;
            processed_dates.push(*date_to_process);
        }
        for date in processed_dates {
            self.weighted_stake_diffs.remove(&date);
        }
        Ok(total_share)
    }

    /// recalculates the index for the given rewards and total share
    pub fn update_index(
        cumulative_index: &mut CumulativeIndex,
        index_with_precision: &mut u128,
        rewards: u64,
        total_share: u64,
        date_to_process: u64,
    ) -> ProgramResult {
        let index = PRECISION
            .safe_mul(u128::from(rewards))?
            .safe_div(u128::from(total_share))?;

        let latest_index = index_with_precision.safe_add(index)?;

        cumulative_index.insert(date_to_process, latest_index);
        *index_with_precision = latest_index;

        Ok(())
    }

    /// Distributes rewards via calculating indexes and weighted stakes
    pub fn distribute(&mut self, rewards: u64) -> ProgramResult {
        if self.pool.total_share == 0 {
            return Err(MplxRewardsError::RewardsNoDeposits.into());
        }

        let curr_ts = Clock::get().unwrap().unix_timestamp as u64;
        let beginning_of_the_day = curr_ts - (curr_ts % SECONDS_PER_DAY);

<<<<<<< HEAD
        self.total_share = self
            .calculator
            .consume_old_modifiers(beginning_of_the_day, self.total_share)?;
        // if self
        //     .calculator
        //     .cumulative_index
        //     .contains_key(&beginning_of_the_day)
        // {
        //     return Ok(());
        // }
=======
        self.pool.total_share =
            self.consume_old_modifiers(beginning_of_the_day, self.pool.total_share)?;
        if self.cumulative_index.contains(&beginning_of_the_day) {
            return Ok(());
        }
>>>>>>> 32d638f3

        WrappedRewardPool::update_index(
            self.cumulative_index,
            &mut self.pool.index_with_precision,
            rewards,
            self.pool.total_share,
            beginning_of_the_day,
        )?;

        self.pool.tokens_available_for_distribution = self
            .pool
            .tokens_available_for_distribution
            .safe_sub(rewards)?;

        Ok(())
    }

    pub fn change_delegate(
        &mut self,
        mining: &mut WrappedMining,
        new_delegate_mining: Option<&AccountInfo>,
        old_delegate_mining: Option<&AccountInfo>,
        staked_amount: u64,
    ) -> ProgramResult {
        mining.refresh_rewards(self.cumulative_index)?;

        if let Some(old_delegate_info) = old_delegate_mining {
            let old_delegate_mining_data = &mut old_delegate_info.data.borrow_mut();
            let mut old_delegate_mining = WrappedMining::from_bytes_mut(old_delegate_mining_data)?;

            old_delegate_mining.mining.stake_from_others = old_delegate_mining
                .mining
                .stake_from_others
                .safe_sub(staked_amount)?;
            self.pool.total_share = self.pool.total_share.safe_sub(staked_amount)?;
            old_delegate_mining.refresh_rewards(self.cumulative_index)?;
        }

        if let Some(new_delegate_info) = new_delegate_mining {
            let new_delegate_mining_data = &mut new_delegate_info.data.borrow_mut();
            let mut new_delegate_mining = WrappedMining::from_bytes_mut(new_delegate_mining_data)?;

            new_delegate_mining.mining.stake_from_others = new_delegate_mining
                .mining
                .stake_from_others
                .safe_add(staked_amount)?;
            self.pool.total_share = self.pool.total_share.safe_add(staked_amount)?;
            new_delegate_mining.refresh_rewards(self.cumulative_index)?;
        }

        Ok(())
    }

    /// Process deposit
    pub fn deposit(
        &mut self,
        mining: &mut WrappedMining,
        amount: u64,
        lockup_period: LockupPeriod,
        delegate_mining: Option<&AccountInfo>,
    ) -> ProgramResult {
        mining.refresh_rewards(self.cumulative_index)?;

        // regular weighted stake which will be used in rewards distribution
        let weighted_stake = amount.safe_mul(lockup_period.multiplier())?;

        // shows how weighted stake will change at the end of the staking period
        // weighted_stake_diff = weighted_stake - (amount * flex_multiplier)
        let weighted_stake_diff =
            weighted_stake.safe_sub(amount.safe_mul(LockupPeriod::Flex.multiplier())?)?;

        self.pool.total_share = self.pool.total_share.safe_add(weighted_stake)?;
        mining.mining.share = mining.mining.share.safe_add(weighted_stake)?;

        let stake_expiraion_date = lockup_period.end_timestamp(get_curr_unix_ts())?;
        let modifier = if let Some(modifier) = self.weighted_stake_diffs.get(&stake_expiraion_date)
        {
            *modifier
        } else {
            0
        };

        self.weighted_stake_diffs.insert(
            lockup_period.end_timestamp(get_curr_unix_ts())?,
            modifier.safe_add(weighted_stake_diff)?,
        );

        let date_to_insert = &lockup_period.end_timestamp(get_curr_unix_ts())?;
        if mining.weighted_stake_diffs.get(date_to_insert).is_some() {
            let modifier = mining.weighted_stake_diffs.get_mut(date_to_insert).unwrap();
            *modifier = modifier.safe_add(weighted_stake_diff)?;
        } else {
            mining
                .weighted_stake_diffs
                .insert(*date_to_insert, weighted_stake_diff);
        }

        if let Some(delegate_mining_acc) = delegate_mining {
            let delegate_mining_data = &mut delegate_mining_acc.data.borrow_mut();
            let mut delegate_mining = WrappedMining::from_bytes_mut(delegate_mining_data)?;

            delegate_mining.mining.stake_from_others =
                delegate_mining.mining.stake_from_others.safe_add(amount)?;

            self.pool.total_share = self.pool.total_share.safe_add(amount)?;
            delegate_mining.refresh_rewards(self.cumulative_index)?;
        }

        Ok(())
    }

    /// Process withdraw
    pub fn withdraw(
        &mut self,
        mining: &mut WrappedMining,
        amount: u64,
        delegate_mining: Option<&AccountInfo>,
    ) -> ProgramResult {
        mining.refresh_rewards(self.cumulative_index)?;

        self.pool.total_share = self.pool.total_share.safe_sub(amount)?;
        mining.mining.share = mining.mining.share.safe_sub(amount)?;

        let curr_ts = Clock::get().unwrap().unix_timestamp as u64;
        let beginning_of_the_day = curr_ts - (curr_ts % SECONDS_PER_DAY);
        let pool_share = self.consume_old_modifiers(beginning_of_the_day, self.pool.total_share)?;
        self.pool.total_share = pool_share;

        if let Some(delegate_mining_acc) = delegate_mining {
            let delegate_mining_data = &mut delegate_mining_acc.data.borrow_mut();
            let mut delegate_mining = WrappedMining::from_bytes_mut(delegate_mining_data)?;

            delegate_mining.mining.stake_from_others =
                delegate_mining.mining.stake_from_others.safe_sub(amount)?;

            self.pool.total_share = self.pool.total_share.safe_sub(amount)?;
            delegate_mining.refresh_rewards(self.cumulative_index)?;
        }

        Ok(())
    }

    /// Process extend stake
    #[allow(clippy::too_many_arguments)]
    pub fn extend(
        &mut self,
        mining: &mut WrappedMining,
        old_lockup_period: LockupPeriod,
        new_lockup_period: LockupPeriod,
        deposit_start_ts: u64,
        base_amount: u64,
        additional_amount: u64,
        delegate_mining: Option<&AccountInfo>,
    ) -> ProgramResult {
        mining.refresh_rewards(self.cumulative_index)?;

        let curr_ts = get_curr_unix_ts();

        let deposit_old_expiration_ts = if old_lockup_period == LockupPeriod::Flex {
            0 // it's expired, so the date is in the past
        } else {
            old_lockup_period.end_timestamp(deposit_start_ts)?
        };

        // curr_part_of_weighted_stake_for_flex = old_base_amount * flex_multipler
        let curr_part_of_weighted_stake_for_flex =
            base_amount.safe_mul(LockupPeriod::Flex.multiplier())?;

        // if current date is lower than stake expiration date, we need to
        // remove stake modifier from the date of expiration
        if curr_ts < deposit_old_expiration_ts {
            // current_part_of_weighted_stake = base_amount * lockup_period_multiplier
            let curr_part_of_weighted_stake =
                base_amount.safe_mul(old_lockup_period.multiplier())?;

            // weighted_stake_modifier_to_remove = old_base_amount * lockup_period_multiplier - amount_times_flex
            let weighted_stake_diff =
                curr_part_of_weighted_stake.safe_sub(curr_part_of_weighted_stake_for_flex)?;

            RewardPool::modify_weighted_stake_diffs(
                mining.weighted_stake_diffs,
                deposit_old_expiration_ts,
                weighted_stake_diff,
            )?;

            // also, we need to reduce staking power because we want to extend stake from "scratch"
            mining.mining.share = mining.mining.share.safe_sub(curr_part_of_weighted_stake)?;

            self.pool.total_share = self
                .pool
                .total_share
                .safe_sub(curr_part_of_weighted_stake)?;
        } else {
            // otherwise, we want to substract flex multiplier, becase deposit has expired already
            mining.mining.share = mining
                .mining
                .share
                .safe_sub(curr_part_of_weighted_stake_for_flex)?;

            self.pool.total_share = self
                .pool
                .total_share
                .safe_sub(curr_part_of_weighted_stake_for_flex)?;
        }

        // do actions like it's a regular deposit
        let amount_to_restake = base_amount.safe_add(additional_amount)?;

        let delegate_mining = match delegate_mining {
            Some(delegate_mining_acc) => {
                let delegate_mining_data = &mut delegate_mining_acc.data.borrow_mut();
                let mut delegate_mining = WrappedMining::from_bytes_mut(delegate_mining_data)?;

                delegate_mining.mining.stake_from_others = delegate_mining
                    .mining
                    .stake_from_others
                    .safe_sub(base_amount)?;
                self.pool.total_share = self.pool.total_share.safe_sub(base_amount)?;
                delegate_mining.refresh_rewards(self.cumulative_index)?;

                Some(delegate_mining_acc)
            }
            None => None,
        };

        self.deposit(
            mining,
            amount_to_restake,
            new_lockup_period,
            delegate_mining,
        )?;

        Ok(())
    }
}

/// Reward pool
#[repr(C)]
#[derive(Debug, Default, Clone, Copy, Pod, Zeroable, ShankAccount)]
pub struct RewardPool {
    /// This address is the authority from the staking contract.
    /// We want to be sure that some changes might only be done through the
    /// staking contract. It's PDA from staking that will sign transactions.
    pub deposit_authority: Pubkey,
    /// This address is responsible for distributing rewards
    pub distribute_authority: Pubkey,
    /// The address is responsible for filling vaults with money.
    pub fill_authority: Pubkey,
    /// The address of the Reward Token mint account.
    pub reward_mint: Pubkey,
    /// That is the index that increases on each vault filling.
    /// It points at the moment of time where the filling has been proceeded.
    /// Also, it's responsible for rewards distribution calculations.
    pub index_with_precision: u128,
    /// The total share of the pool for the moment of the last distribution.
    /// It's so-called "weighted_stake" which is the sum of all stakers' weighted staked.
    /// When somebody deposits or withdraws, or thier stake is expired this value changes.
    pub total_share: u64,
    /// The time where the last distribution made by distribution_authority is allowed. When the date expires,
    /// the only one distribution may be made, distribution all available tokens at once.
    pub distribution_ends_at: u64,
    /// Shows the amount of tokens are ready to be distributed
    pub tokens_available_for_distribution: u64, // default: 0, increased on each fill, decreased on each user claim
    pub token_account_bump: u8,
    /// Account type - Mining. This discriminator should exist in order to prevent
    /// shenanigans with customly modified accounts and their fields.
    /// 1: account type
    /// 2-7: unused
    pub data: [u8; 7],
}

impl ZeroCopy for RewardPool {}

impl RewardPool {
    pub const LEN: usize = std::mem::size_of::<RewardPool>();

    /// Init reward pool
    pub fn initialize(
        token_account_bump: u8,
        deposit_authority: Pubkey,
        distribute_authority: Pubkey,
        fill_authority: Pubkey,
        reward_mint: Pubkey,
    ) -> RewardPool {
        let account_type = AccountType::RewardPool.into();
        let mut data = [0; 7];
        data[0] = account_type;
        RewardPool {
            data,
            token_account_bump,
            deposit_authority,
            distribute_authority,
            fill_authority,
            reward_mint,
            ..Default::default()
        }
    }

    /// Defines the amount of money that will be distributed
    /// The formula is vault_tokens_are_available_for_distribution / (distrtribution_period_ends_at - curr_time)
    pub fn rewards_to_distribute(&self) -> Result<u64, ProgramError> {
        let distribution_days_left: u128 =
            (self.distribution_ends_at.saturating_sub(get_curr_unix_ts()) / SECONDS_PER_DAY).into();

        if distribution_days_left == 0 {
            return Ok(self.tokens_available_for_distribution);
        }

        // ((tokens_available_for_distribution * precision) / days_left) / precision
        Ok(u64::try_from(
            (u128::from(self.tokens_available_for_distribution))
                .safe_mul(PRECISION)?
                .safe_div(distribution_days_left)?
                .safe_div(PRECISION)?,
        )
        .map_err(|_| MplxRewardsError::InvalidPrimitiveTypesConversion)?)
    }

    fn modify_weighted_stake_diffs(
        diffs: &mut MiningWeightedStakeDiffs,
        timestamp: u64,
        weighted_stake_diff: u64,
    ) -> Result<(), MplxRewardsError> {
        match diffs.get_mut(&timestamp) {
            None => Err(MplxRewardsError::NoWeightedStakeModifiersAtADate),
            Some(modifier) => {
                *modifier = modifier.safe_sub(weighted_stake_diff)?;
                Ok(())
            }
        }
    }
}

impl IsInitialized for RewardPool {
    fn is_initialized(&self) -> bool {
        self.data[0] == <u8>::from(AccountType::RewardPool)
    }
}<|MERGE_RESOLUTION|>--- conflicted
+++ resolved
@@ -107,24 +107,12 @@
         let curr_ts = Clock::get().unwrap().unix_timestamp as u64;
         let beginning_of_the_day = curr_ts - (curr_ts % SECONDS_PER_DAY);
 
-<<<<<<< HEAD
-        self.total_share = self
-            .calculator
-            .consume_old_modifiers(beginning_of_the_day, self.total_share)?;
-        // if self
-        //     .calculator
-        //     .cumulative_index
-        //     .contains_key(&beginning_of_the_day)
-        // {
+        self.pool.total_share =
+            self.consume_old_modifiers(beginning_of_the_day, self.pool.total_share)?;
+        // TODO: uncomment for the final version
+        // if self.cumulative_index.contains(&beginning_of_the_day) {
         //     return Ok(());
         // }
-=======
-        self.pool.total_share =
-            self.consume_old_modifiers(beginning_of_the_day, self.pool.total_share)?;
-        if self.cumulative_index.contains(&beginning_of_the_day) {
-            return Ok(());
-        }
->>>>>>> 32d638f3
 
         WrappedRewardPool::update_index(
             self.cumulative_index,
