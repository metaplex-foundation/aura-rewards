use crate::{
    error::MplxRewardsError,
    state::{RewardCalculator, PRECISION},
};
use borsh::{BorshDeserialize, BorshSchema, BorshSerialize};
use solana_program::{
    clock::{Clock, SECONDS_PER_DAY},
    entrypoint::ProgramResult,
    msg,
    program_error::ProgramError,
    program_pack::{IsInitialized, Pack, Sealed},
    pubkey::Pubkey,
    sysvar::Sysvar,
};
use std::{
    collections::BTreeMap,
    ops::Bound::{Excluded, Included},
};

use super::AccountType;

/// Mining
#[derive(Debug, BorshDeserialize, BorshSerialize, BorshSchema, Default)]
pub struct Mining {
    /// Account type - Mining. This discriminator should exist in order to prevent
    /// shenanigans with customly modified accounts and their fields.
    pub account_type: AccountType,
    /// The address of corresponding Reward pool.
    pub reward_pool: Pubkey,
    /// Saved bump for mining account
    pub bump: u8,
    /// Weighted stake on the processed day.
    pub share: u64,
    /// Mining owner. This user corresponds to the voter_authority
    /// on the staking contract, which means those idendities are the same.
    pub owner: Pubkey,
    /// That "index" points at the moment when the last reward has been recieved. Also,
    /// it' s responsible for weighted_stake changes and, therefore, rewards calculations.
    pub index: RewardIndex,
    /// This field sums up each time somebody stakes to that account as a delegate.
    pub stake_from_others: u64,
}

impl Mining {
    /// Initialize a Reward Pool
    pub fn initialize(reward_pool: Pubkey, bump: u8, owner: Pubkey) -> Mining {
        Mining {
            account_type: AccountType::Mining,
            reward_pool,
            bump,
            owner,
            ..Default::default()
        }
    }

    /// Claim reward
    pub fn claim(&mut self) {
        self.index.unclaimed_rewards = 0;
    }

    /// Refresh rewards
    pub fn refresh_rewards(&mut self, vault: &RewardCalculator) -> ProgramResult {
        let curr_ts = Clock::get().unwrap().unix_timestamp as u64;
        let beginning_of_the_day = curr_ts - (curr_ts % SECONDS_PER_DAY);
        let mut share = self.share.safe_add(self.stake_from_others)?;

        share = self
            .index
            .consume_old_modifiers(beginning_of_the_day, share, vault)?;
        RewardIndex::update_index(
            vault,
            curr_ts,
            share,
            &mut self.index.unclaimed_rewards,
            &mut self.index.index_with_precision,
        )?;
        self.share = share.safe_sub(self.stake_from_others)?;

        Ok(())
    }
}

impl Sealed for Mining {}
impl Pack for Mining {
    const LEN: usize = 1 + 32 + 1 + 8 + 32 + RewardIndex::LEN + 32;

    fn pack_into_slice(&self, dst: &mut [u8]) {
        let mut slice = dst;
        self.serialize(&mut slice).unwrap();
    }

    fn unpack_from_slice(src: &[u8]) -> Result<Self, ProgramError> {
        let mut src_mut = src;
        Self::deserialize(&mut src_mut).map_err(|err| {
            msg!("Failed to deserialize");
            msg!("{}", err.to_string());
            ProgramError::InvalidAccountData
        })
    }
}

/// Reward index
#[derive(Debug, BorshSerialize, BorshDeserialize, BorshSchema, Default, Clone)]
pub struct RewardIndex {
    /// That is the mint of the Rewards Token
    pub reward_mint: Pubkey,
    /// That is the index that increases on each distribution.
    /// It points at the moment of time where the last reward was claimed.
    /// Also, responsible for rewards calculations for each staker.
    pub index_with_precision: u128,
    /// Amount of unclaimed rewards.
    /// After claim the value is set to zero.
    pub unclaimed_rewards: u64,
    /// This structures stores the weighted stake modifiers on the date,
    /// where staking ends. This modifier will be applied on the specified date to the global stake,
    /// so that rewards distribution will change. BTreeMap<unix_timestamp, modifier diff>
    pub weighted_stake_diffs: BTreeMap<u64, u64>,
}

impl RewardIndex {
    /// Reward Index size
    /// TODO: data isn't large enough
    pub const LEN: usize = 32 + 16 + 8 + (4 + (8 + 8) * 100);

    /// Consume old modifiers
    pub fn consume_old_modifiers(
        &mut self,
        beginning_of_the_day: u64,
        mut total_share: u64,
        pool_vault: &RewardCalculator,
    ) -> Result<u64, ProgramError> {
        for (date, modifier_diff) in &self.weighted_stake_diffs {
            if date > &beginning_of_the_day {
                break;
            }

            Self::update_index(
                pool_vault,
                *date,
                total_share,
                &mut self.unclaimed_rewards,
                &mut self.index_with_precision,
            )?;

            total_share = total_share.safe_sub(*modifier_diff)?;
        }
<<<<<<< HEAD
        // +1 becase we want dates that are only bigger than the beginning_of_the_day
=======
        // +1 because we don't need beginning_of_the_day
>>>>>>> 525fffaf
        self.weighted_stake_diffs = self
            .weighted_stake_diffs
            .split_off(&(beginning_of_the_day + 1));

        Ok(total_share)
    }

    /// Updates index and distributes rewards
    pub fn update_index(
        pool_vault: &RewardCalculator,
        date: u64,
        total_share: u64,
        unclaimed_rewards: &mut u64,
        index_with_precision: &mut u128,
    ) -> ProgramResult {
        let vault_index_for_date = pool_vault
            .cumulative_index
            .range((Included(0), Excluded(date)))
            .last()
            .unwrap_or((&0, &0))
            .1;

        let rewards = u64::try_from(
            vault_index_for_date
                .safe_sub(*index_with_precision)?
                .safe_mul(u128::from(total_share))?
                .safe_div(PRECISION)?,
        )
        .map_err(|_| MplxRewardsError::InvalidPrimitiveTypesConversion)?;

        if rewards > 0 {
            *unclaimed_rewards = (*unclaimed_rewards).safe_add(rewards)?;
        }

        *index_with_precision = *vault_index_for_date;

        Ok(())
    }
}

impl IsInitialized for Mining {
    fn is_initialized(&self) -> bool {
        self.account_type == AccountType::Mining
    }
}
use crate::utils::SafeArithmeticOperations;<|MERGE_RESOLUTION|>--- conflicted
+++ resolved
@@ -144,11 +144,7 @@
 
             total_share = total_share.safe_sub(*modifier_diff)?;
         }
-<<<<<<< HEAD
         // +1 becase we want dates that are only bigger than the beginning_of_the_day
-=======
-        // +1 because we don't need beginning_of_the_day
->>>>>>> 525fffaf
         self.weighted_stake_diffs = self
             .weighted_stake_diffs
             .split_off(&(beginning_of_the_day + 1));
